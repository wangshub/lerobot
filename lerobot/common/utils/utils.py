--- conflicted
+++ resolved
@@ -40,8 +40,6 @@
     return "SLURM_JOB_ID" in os.environ
 
 
-<<<<<<< HEAD
-=======
 def auto_select_torch_device() -> torch.device:
     """Tries to select automatically a torch device."""
     if torch.cuda.is_available():
@@ -55,7 +53,6 @@
         return torch.device("cpu")
 
 
->>>>>>> 638d411c
 def get_safe_torch_device(try_device: str, log: bool = False) -> torch.device:
     """Given a string, return a torch.device with checks on whether the device is available."""
     match try_device:
