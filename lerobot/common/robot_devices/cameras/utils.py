--- conflicted
+++ resolved
@@ -2,15 +2,11 @@
 
 import numpy as np
 
-<<<<<<< HEAD
-from lerobot.common.robot_devices.cameras.configs import CameraConfig
-=======
 from lerobot.common.robot_devices.cameras.configs import (
     CameraConfig,
     IntelRealSenseCameraConfig,
     OpenCVCameraConfig,
 )
->>>>>>> 638d411c
 
 
 # Defines a camera type
@@ -44,22 +40,14 @@
     if camera_type == "opencv":
         from lerobot.common.robot_devices.cameras.opencv import OpenCVCamera
 
-<<<<<<< HEAD
-        return OpenCVCamera(**kwargs)
-=======
         config = OpenCVCameraConfig(**kwargs)
         return OpenCVCamera(config)
->>>>>>> 638d411c
 
     elif camera_type == "intelrealsense":
         from lerobot.common.robot_devices.cameras.intelrealsense import IntelRealSenseCamera
 
-<<<<<<< HEAD
-        return IntelRealSenseCamera(**kwargs)
-=======
         config = IntelRealSenseCameraConfig(**kwargs)
         return IntelRealSenseCamera(config)
->>>>>>> 638d411c
 
     else:
         raise ValueError(f"The camera type '{camera_type}' is not valid.")