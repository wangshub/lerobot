"""
This file contains utilities for recording frames from cameras. For more info look at `OpenCVCamera` docstring.
"""

import argparse
import concurrent.futures
import math
import platform
import shutil
import threading
import time
<<<<<<< HEAD
from dataclasses import replace
=======
>>>>>>> 638d411c
from pathlib import Path
from threading import Thread

import numpy as np
from PIL import Image

from lerobot.common.robot_devices.cameras.configs import OpenCVCameraConfig
from lerobot.common.robot_devices.utils import (
    RobotDeviceAlreadyConnectedError,
    RobotDeviceNotConnectedError,
    busy_wait,
)
from lerobot.common.utils.utils import capture_timestamp_utc

# The maximum opencv device index depends on your operating system. For instance,
# if you have 3 cameras, they should be associated to index 0, 1, and 2. This is the case
# on MacOS. However, on Ubuntu, the indices are different like 6, 16, 23.
# When you change the USB port or reboot the computer, the operating system might
# treat the same cameras as new devices. Thus we select a higher bound to search indices.
MAX_OPENCV_INDEX = 60


def find_cameras(raise_when_empty=False, max_index_search_range=MAX_OPENCV_INDEX, mock=False) -> list[dict]:
    cameras = []
    if platform.system() == "Linux":
        print("Linux detected. Finding available camera indices through scanning '/dev/video*' ports")
        possible_ports = [str(port) for port in Path("/dev").glob("video*")]
        ports = _find_cameras(possible_ports, mock=mock)
        for port in ports:
            cameras.append(
                {
                    "port": port,
                    "index": int(port.removeprefix("/dev/video")),
                }
            )
    else:
        print(
            "Mac or Windows detected. Finding available camera indices through "
            f"scanning all indices from 0 to {MAX_OPENCV_INDEX}"
        )
        possible_indices = range(max_index_search_range)
        indices = _find_cameras(possible_indices, mock=mock)
        for index in indices:
            cameras.append(
                {
                    "port": None,
                    "index": index,
                }
            )

    return cameras


def _find_cameras(
    possible_camera_ids: list[int | str], raise_when_empty=False, mock=False
) -> list[int | str]:
    if mock:
        import tests.mock_cv2 as cv2
    else:
        import cv2

    camera_ids = []
    for camera_idx in possible_camera_ids:
        camera = cv2.VideoCapture(camera_idx)
        is_open = camera.isOpened()
        camera.release()

        if is_open:
            print(f"Camera found at index {camera_idx}")
            camera_ids.append(camera_idx)

    if raise_when_empty and len(camera_ids) == 0:
        raise OSError(
            "Not a single camera was detected. Try re-plugging, or re-installing `opencv2`, "
            "or your camera driver, or make sure your camera is compatible with opencv2."
        )

    return camera_ids


def is_valid_unix_path(path: str) -> bool:
    """Note: if 'path' points to a symlink, this will return True only if the target exists"""
    p = Path(path)
    return p.is_absolute() and p.exists()


def get_camera_index_from_unix_port(port: Path) -> int:
    return int(str(port.resolve()).removeprefix("/dev/video"))


def save_image(img_array, camera_index, frame_index, images_dir):
    img = Image.fromarray(img_array)
    path = images_dir / f"camera_{camera_index:02d}_frame_{frame_index:06d}.png"
    path.parent.mkdir(parents=True, exist_ok=True)
    img.save(str(path), quality=100)


def save_images_from_cameras(
    images_dir: Path,
    camera_ids: list | None = None,
    fps=None,
    width=None,
    height=None,
    record_time_s=2,
    mock=False,
):
    """
    Initializes all the cameras and saves images to the directory. Useful to visually identify the camera
    associated to a given camera index.
    """
    if camera_ids is None or len(camera_ids) == 0:
        camera_infos = find_cameras(mock=mock)
        camera_ids = [cam["index"] for cam in camera_infos]

    print("Connecting cameras")
    cameras = []
    for cam_idx in camera_ids:
<<<<<<< HEAD
        camera = OpenCVCamera(camera_index=cam_idx, fps=fps, width=width, height=height, mock=mock)
=======
        config = OpenCVCameraConfig(camera_index=cam_idx, fps=fps, width=width, height=height, mock=mock)
        camera = OpenCVCamera(config)
>>>>>>> 638d411c
        camera.connect()
        print(
            f"OpenCVCamera({camera.camera_index}, fps={camera.fps}, width={camera.width}, "
            f"height={camera.height}, color_mode={camera.color_mode})"
        )
        cameras.append(camera)

    images_dir = Path(images_dir)
    if images_dir.exists():
        shutil.rmtree(
            images_dir,
        )
    images_dir.mkdir(parents=True, exist_ok=True)

    print(f"Saving images to {images_dir}")
    frame_index = 0
    start_time = time.perf_counter()
    with concurrent.futures.ThreadPoolExecutor(max_workers=1) as executor:
        while True:
            now = time.perf_counter()

            for camera in cameras:
                # If we use async_read when fps is None, the loop will go full speed, and we will endup
                # saving the same images from the cameras multiple times until the RAM/disk is full.
                image = camera.read() if fps is None else camera.async_read()

                executor.submit(
                    save_image,
                    image,
                    camera.camera_index,
                    frame_index,
                    images_dir,
                )

            if fps is not None:
                dt_s = time.perf_counter() - now
                busy_wait(1 / fps - dt_s)

            print(f"Frame: {frame_index:04d}\tLatency (ms): {(time.perf_counter() - now) * 1000:.2f}")

            if time.perf_counter() - start_time > record_time_s:
                break

            frame_index += 1

    print(f"Images have been saved to {images_dir}")


class OpenCVCamera:
    """
    The OpenCVCamera class allows to efficiently record images from cameras. It relies on opencv2 to communicate
    with the cameras. Most cameras are compatible. For more info, see the [Video I/O with OpenCV Overview](https://docs.opencv.org/4.x/d0/da7/videoio_overview.html).

    An OpenCVCamera instance requires a camera index (e.g. `OpenCVCamera(camera_index=0)`). When you only have one camera
    like a webcam of a laptop, the camera index is expected to be 0, but it might also be very different, and the camera index
    might change if you reboot your computer or re-plug your camera. This behavior depends on your operation system.

    To find the camera indices of your cameras, you can run our utility script that will be save a few frames for each camera:
    ```bash
    python lerobot/common/robot_devices/cameras/opencv.py --images-dir outputs/images_from_opencv_cameras
    ```

    When an OpenCVCamera is instantiated, if no specific config is provided, the default fps, width, height and color_mode
    of the given camera will be used.

    Example of usage:
    ```python
    from lerobot.common.robot_devices.cameras.configs import OpenCVCameraConfig

    config = OpenCVCameraConfig(camera_index=0)
    camera = OpenCVCamera(config)
    camera.connect()
    color_image = camera.read()
    # when done using the camera, consider disconnecting
    camera.disconnect()
    ```

    Example of changing default fps, width, height and color_mode:
    ```python
<<<<<<< HEAD
    camera = OpenCVCamera(camera_index=0, fps=30, width=1280, height=720)
    camera = connect()  # applies the settings, might error out if these settings are not compatible with the camera

    camera = OpenCVCamera(camera_index=0, fps=90, width=640, height=480)
    camera = connect()

    camera = OpenCVCamera(camera_index=0, fps=90, width=640, height=480, color_mode="bgr")
    camera = connect()
    ```
    """

    def __init__(self, config: OpenCVCameraConfig | None = None, **kwargs):
        config = OpenCVCameraConfig(**kwargs) if config is None else replace(config, **kwargs)

=======
    config = OpenCVCameraConfig(camera_index=0, fps=30, width=1280, height=720)
    config = OpenCVCameraConfig(camera_index=0, fps=90, width=640, height=480)
    config = OpenCVCameraConfig(camera_index=0, fps=90, width=640, height=480, color_mode="bgr")
    # Note: might error out open `camera.connect()` if these settings are not compatible with the camera
    ```
    """

    def __init__(self, config: OpenCVCameraConfig):
        self.config = config
>>>>>>> 638d411c
        self.camera_index = config.camera_index
        self.port = None

        # Linux uses ports for connecting to cameras
        if platform.system() == "Linux":
            if isinstance(self.camera_index, int):
                self.port = Path(f"/dev/video{self.camera_index}")
            elif isinstance(self.camera_index, str) and is_valid_unix_path(self.camera_index):
                self.port = Path(self.camera_index)
                # Retrieve the camera index from a potentially symlinked path
                self.camera_index = get_camera_index_from_unix_port(self.port)
            else:
                raise ValueError(f"Please check the provided camera_index: {self.camera_index}")

        self.fps = config.fps
        self.width = config.width
        self.height = config.height
        self.channels = config.channels
        self.color_mode = config.color_mode
        self.mock = config.mock

        self.camera = None
        self.is_connected = False
        self.thread = None
        self.stop_event = None
        self.color_image = None
        self.logs = {}

        if self.mock:
            import tests.mock_cv2 as cv2
        else:
            import cv2

        # TODO(aliberts): Do we keep original width/height or do we define them after rotation?
        self.rotation = None
        if config.rotation == -90:
            self.rotation = cv2.ROTATE_90_COUNTERCLOCKWISE
        elif config.rotation == 90:
            self.rotation = cv2.ROTATE_90_CLOCKWISE
        elif config.rotation == 180:
            self.rotation = cv2.ROTATE_180

    def connect(self):
        if self.is_connected:
            raise RobotDeviceAlreadyConnectedError(f"OpenCVCamera({self.camera_index}) is already connected.")

        if self.mock:
            import tests.mock_cv2 as cv2
        else:
            import cv2

            # Use 1 thread to avoid blocking the main thread. Especially useful during data collection
            # when other threads are used to save the images.
            cv2.setNumThreads(1)

        camera_idx = f"/dev/video{self.camera_index}" if platform.system() == "Linux" else self.camera_index
        # First create a temporary camera trying to access `camera_index`,
        # and verify it is a valid camera by calling `isOpened`.
        tmp_camera = cv2.VideoCapture(camera_idx)
        is_camera_open = tmp_camera.isOpened()
        # Release camera to make it accessible for `find_camera_indices`
        tmp_camera.release()
        del tmp_camera

        # If the camera doesn't work, display the camera indices corresponding to
        # valid cameras.
        if not is_camera_open:
            # Verify that the provided `camera_index` is valid before printing the traceback
            cameras_info = find_cameras()
            available_cam_ids = [cam["index"] for cam in cameras_info]
            if self.camera_index not in available_cam_ids:
                raise ValueError(
                    f"`camera_index` is expected to be one of these available cameras {available_cam_ids}, but {self.camera_index} is provided instead. "
                    "To find the camera index you should use, run `python lerobot/common/robot_devices/cameras/opencv.py`."
                )

            raise OSError(f"Can't access OpenCVCamera({camera_idx}).")

        # Secondly, create the camera that will be used downstream.
        # Note: For some unknown reason, calling `isOpened` blocks the camera which then
        # needs to be re-created.
        self.camera = cv2.VideoCapture(camera_idx)

        if self.fps is not None:
            self.camera.set(cv2.CAP_PROP_FPS, self.fps)
        if self.width is not None:
            self.camera.set(cv2.CAP_PROP_FRAME_WIDTH, self.width)
        if self.height is not None:
            self.camera.set(cv2.CAP_PROP_FRAME_HEIGHT, self.height)

        actual_fps = self.camera.get(cv2.CAP_PROP_FPS)
        actual_width = self.camera.get(cv2.CAP_PROP_FRAME_WIDTH)
        actual_height = self.camera.get(cv2.CAP_PROP_FRAME_HEIGHT)

        # Using `math.isclose` since actual fps can be a float (e.g. 29.9 instead of 30)
        if self.fps is not None and not math.isclose(self.fps, actual_fps, rel_tol=1e-3):
            # Using `OSError` since it's a broad that encompasses issues related to device communication
            raise OSError(
                f"Can't set {self.fps=} for OpenCVCamera({self.camera_index}). Actual value is {actual_fps}."
            )
        if self.width is not None and not math.isclose(self.width, actual_width, rel_tol=1e-3):
            raise OSError(
                f"Can't set {self.width=} for OpenCVCamera({self.camera_index}). Actual value is {actual_width}."
            )
        if self.height is not None and not math.isclose(self.height, actual_height, rel_tol=1e-3):
            raise OSError(
                f"Can't set {self.height=} for OpenCVCamera({self.camera_index}). Actual value is {actual_height}."
            )

        self.fps = round(actual_fps)
        self.width = round(actual_width)
        self.height = round(actual_height)

        self.is_connected = True

    def read(self, temporary_color_mode: str | None = None) -> np.ndarray:
        """Read a frame from the camera returned in the format (height, width, channels)
        (e.g. 480 x 640 x 3), contrarily to the pytorch format which is channel first.

        Note: Reading a frame is done every `camera.fps` times per second, and it is blocking.
        If you are reading data from other sensors, we advise to use `camera.async_read()` which is non blocking version of `camera.read()`.
        """
        if not self.is_connected:
            raise RobotDeviceNotConnectedError(
                f"OpenCVCamera({self.camera_index}) is not connected. Try running `camera.connect()` first."
            )

        start_time = time.perf_counter()

        ret, color_image = self.camera.read()

        if not ret:
            raise OSError(f"Can't capture color image from camera {self.camera_index}.")

        requested_color_mode = self.color_mode if temporary_color_mode is None else temporary_color_mode

        if requested_color_mode not in ["rgb", "bgr"]:
            raise ValueError(
                f"Expected color values are 'rgb' or 'bgr', but {requested_color_mode} is provided."
            )

        # OpenCV uses BGR format as default (blue, green, red) for all operations, including displaying images.
        # However, Deep Learning framework such as LeRobot uses RGB format as default to train neural networks,
        # so we convert the image color from BGR to RGB.
        if requested_color_mode == "rgb":
            if self.mock:
                import tests.mock_cv2 as cv2
            else:
                import cv2

            color_image = cv2.cvtColor(color_image, cv2.COLOR_BGR2RGB)

        h, w, _ = color_image.shape
        if h != self.height or w != self.width:
            raise OSError(
                f"Can't capture color image with expected height and width ({self.height} x {self.width}). ({h} x {w}) returned instead."
            )

        if self.rotation is not None:
            color_image = cv2.rotate(color_image, self.rotation)

        # log the number of seconds it took to read the image
        self.logs["delta_timestamp_s"] = time.perf_counter() - start_time

        # log the utc time at which the image was received
        self.logs["timestamp_utc"] = capture_timestamp_utc()

        self.color_image = color_image

        return color_image

    def read_loop(self):
        while not self.stop_event.is_set():
            try:
                self.color_image = self.read()
            except Exception as e:
                print(f"Error reading in thread: {e}")

    def async_read(self):
        if not self.is_connected:
            raise RobotDeviceNotConnectedError(
                f"OpenCVCamera({self.camera_index}) is not connected. Try running `camera.connect()` first."
            )

        if self.thread is None:
            self.stop_event = threading.Event()
            self.thread = Thread(target=self.read_loop, args=())
            self.thread.daemon = True
            self.thread.start()

        num_tries = 0
        while True:
            if self.color_image is not None:
                return self.color_image

            time.sleep(1 / self.fps)
            num_tries += 1
            if num_tries > self.fps * 2:
                raise TimeoutError("Timed out waiting for async_read() to start.")

    def disconnect(self):
        if not self.is_connected:
            raise RobotDeviceNotConnectedError(
                f"OpenCVCamera({self.camera_index}) is not connected. Try running `camera.connect()` first."
            )

        if self.thread is not None:
            self.stop_event.set()
            self.thread.join()  # wait for the thread to finish
            self.thread = None
            self.stop_event = None

        self.camera.release()
        self.camera = None
        self.is_connected = False

    def __del__(self):
        if getattr(self, "is_connected", False):
            self.disconnect()


if __name__ == "__main__":
    parser = argparse.ArgumentParser(
        description="Save a few frames using `OpenCVCamera` for all cameras connected to the computer, or a selected subset."
    )
    parser.add_argument(
        "--camera-ids",
        type=int,
        nargs="*",
        default=None,
        help="List of camera indices used to instantiate the `OpenCVCamera`. If not provided, find and use all available camera indices.",
    )
    parser.add_argument(
        "--fps",
        type=int,
        default=None,
        help="Set the number of frames recorded per seconds for all cameras. If not provided, use the default fps of each camera.",
    )
    parser.add_argument(
        "--width",
        type=str,
        default=None,
        help="Set the width for all cameras. If not provided, use the default width of each camera.",
    )
    parser.add_argument(
        "--height",
        type=str,
        default=None,
        help="Set the height for all cameras. If not provided, use the default height of each camera.",
    )
    parser.add_argument(
        "--images-dir",
        type=Path,
        default="outputs/images_from_opencv_cameras",
        help="Set directory to save a few frames for each camera.",
    )
    parser.add_argument(
        "--record-time-s",
        type=float,
        default=4.0,
        help="Set the number of seconds used to record the frames. By default, 2 seconds.",
    )
    args = parser.parse_args()
    save_images_from_cameras(**vars(args))<|MERGE_RESOLUTION|>--- conflicted
+++ resolved
@@ -9,10 +9,6 @@
 import shutil
 import threading
 import time
-<<<<<<< HEAD
-from dataclasses import replace
-=======
->>>>>>> 638d411c
 from pathlib import Path
 from threading import Thread
 
@@ -130,12 +126,8 @@
     print("Connecting cameras")
     cameras = []
     for cam_idx in camera_ids:
-<<<<<<< HEAD
-        camera = OpenCVCamera(camera_index=cam_idx, fps=fps, width=width, height=height, mock=mock)
-=======
         config = OpenCVCameraConfig(camera_index=cam_idx, fps=fps, width=width, height=height, mock=mock)
         camera = OpenCVCamera(config)
->>>>>>> 638d411c
         camera.connect()
         print(
             f"OpenCVCamera({camera.camera_index}, fps={camera.fps}, width={camera.width}, "
@@ -215,22 +207,6 @@
 
     Example of changing default fps, width, height and color_mode:
     ```python
-<<<<<<< HEAD
-    camera = OpenCVCamera(camera_index=0, fps=30, width=1280, height=720)
-    camera = connect()  # applies the settings, might error out if these settings are not compatible with the camera
-
-    camera = OpenCVCamera(camera_index=0, fps=90, width=640, height=480)
-    camera = connect()
-
-    camera = OpenCVCamera(camera_index=0, fps=90, width=640, height=480, color_mode="bgr")
-    camera = connect()
-    ```
-    """
-
-    def __init__(self, config: OpenCVCameraConfig | None = None, **kwargs):
-        config = OpenCVCameraConfig(**kwargs) if config is None else replace(config, **kwargs)
-
-=======
     config = OpenCVCameraConfig(camera_index=0, fps=30, width=1280, height=720)
     config = OpenCVCameraConfig(camera_index=0, fps=90, width=640, height=480)
     config = OpenCVCameraConfig(camera_index=0, fps=90, width=640, height=480, color_mode="bgr")
@@ -240,7 +216,6 @@
 
     def __init__(self, config: OpenCVCameraConfig):
         self.config = config
->>>>>>> 638d411c
         self.camera_index = config.camera_index
         self.port = None
 
